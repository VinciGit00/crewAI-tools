--- conflicted
+++ resolved
@@ -1,18 +1,18 @@
 import datetime
 import json
+import logging
 import os
-import logging
 from typing import Any, Type
 
 import requests
 from crewai.tools import BaseTool
 from pydantic import BaseModel, Field
-
 
 logging.basicConfig(
     level=logging.INFO, format="%(asctime)s - %(name)s - %(levelname)s - %(message)s"
 )
 logger = logging.getLogger(__name__)
+
 
 def _save_results_to_file(content: str) -> None:
     """Saves the search results to a file."""
@@ -69,12 +69,6 @@
             "attributes": kg.get("attributes", {}),
         }
 
-<<<<<<< HEAD
-    def _run(
-        self,
-        **kwargs: Any,
-    ) -> Any:
-=======
     def _process_organic_results(self, organic_results: list) -> list:
         """Process organic search results."""
         processed_results = []
@@ -218,7 +212,6 @@
 
     def _run(self, **kwargs: Any) -> Any:
         """Execute the search operation."""
->>>>>>> 564cf35e
         search_query = kwargs.get("search_query") or kwargs.get("query")
         search_type = kwargs.get("search_type", self.search_type)
         save_file = kwargs.get("save_file", self.save_file)
