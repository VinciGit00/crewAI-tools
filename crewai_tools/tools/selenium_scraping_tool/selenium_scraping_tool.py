import re
import time
from typing import Any, Optional, Type
from urllib.parse import urlparse

<<<<<<< HEAD
from pydantic import BaseModel, Field
=======
from crewai.tools import BaseTool
from pydantic import BaseModel, Field, validator
>>>>>>> 564cf35e
from selenium import webdriver
from selenium.webdriver.chrome.options import Options
from selenium.webdriver.common.by import By


class FixedSeleniumScrapingToolSchema(BaseModel):
    """Input for SeleniumScrapingTool."""


class SeleniumScrapingToolSchema(FixedSeleniumScrapingToolSchema):
    """Input for SeleniumScrapingTool."""

    website_url: str = Field(..., description="Mandatory website url to read the file. Must start with http:// or https://")
    css_element: str = Field(
        ...,
        description="Mandatory css reference for element to scrape from the website",
    )

    @validator('website_url')
    def validate_website_url(cls, v):
        if not v:
            raise ValueError("Website URL cannot be empty")
        
        if len(v) > 2048:  # Common maximum URL length
            raise ValueError("URL is too long (max 2048 characters)")
            
        if not re.match(r'^https?://', v):
            raise ValueError("URL must start with http:// or https://")
            
        try:
            result = urlparse(v)
            if not all([result.scheme, result.netloc]):
                raise ValueError("Invalid URL format")
        except Exception as e:
            raise ValueError(f"Invalid URL: {str(e)}")
            
        if re.search(r'\s', v):
            raise ValueError("URL cannot contain whitespace")
            
        return v


class SeleniumScrapingTool(BaseTool):
    name: str = "Read a website content"
    description: str = "A tool that can be used to read a website content."
    args_schema: Type[BaseModel] = SeleniumScrapingToolSchema
    website_url: Optional[str] = None
    driver: Optional[Any] = webdriver.Chrome
    cookie: Optional[dict] = None
    wait_time: Optional[int] = 3
    css_element: Optional[str] = None
    return_html: Optional[bool] = False

    def __init__(
        self,
        website_url: Optional[str] = None,
        cookie: Optional[dict] = None,
        css_element: Optional[str] = None,
        **kwargs,
    ):
        super().__init__(**kwargs)
        if cookie is not None:
            self.cookie = cookie

        if css_element is not None:
            self.css_element = css_element

        if website_url is not None:
            self.website_url = website_url
            self.description = (
                f"A tool that can be used to read {website_url}'s content."
            )
            self.args_schema = FixedSeleniumScrapingToolSchema

        self._generate_description()

    def _run(
        self,
        **kwargs: Any,
    ) -> Any:
        website_url = kwargs.get("website_url", self.website_url)
        css_element = kwargs.get("css_element", self.css_element)
        return_html = kwargs.get("return_html", self.return_html)
        driver = self._create_driver(website_url, self.cookie, self.wait_time)

        content = self._get_content(driver, css_element, return_html)
        driver.close()

        return "\n".join(content)

    def _get_content(self, driver, css_element, return_html):
        content = []

        if self._is_css_element_empty(css_element):
            content.append(self._get_body_content(driver, return_html))
        else:
            content.extend(self._get_elements_content(driver, css_element, return_html))

        return content

    def _is_css_element_empty(self, css_element):
        return css_element is None or css_element.strip() == ""

    def _get_body_content(self, driver, return_html):
        body_element = driver.find_element(By.TAG_NAME, "body")

        return (
            body_element.get_attribute("outerHTML")
            if return_html
            else body_element.text
        )

    def _get_elements_content(self, driver, css_element, return_html):
        elements_content = []

        for element in driver.find_elements(By.CSS_SELECTOR, css_element):
            elements_content.append(
                element.get_attribute("outerHTML") if return_html else element.text
            )

        return elements_content

    def _create_driver(self, url, cookie, wait_time):
        if not url:
            raise ValueError("URL cannot be empty")
            
        # Validate URL format
        if not re.match(r'^https?://', url):
            raise ValueError("URL must start with http:// or https://")
            
        options = Options()
        options.add_argument("--headless")
        driver = self.driver(options=options)
        driver.get(url)
        time.sleep(wait_time)
        if cookie:
            driver.add_cookie(cookie)
            time.sleep(wait_time)
            driver.get(url)
            time.sleep(wait_time)
        return driver

    def close(self):
        self.driver.close()<|MERGE_RESOLUTION|>--- conflicted
+++ resolved
@@ -3,51 +3,46 @@
 from typing import Any, Optional, Type
 from urllib.parse import urlparse
 
-<<<<<<< HEAD
-from pydantic import BaseModel, Field
-=======
 from crewai.tools import BaseTool
 from pydantic import BaseModel, Field, validator
->>>>>>> 564cf35e
 from selenium import webdriver
 from selenium.webdriver.chrome.options import Options
 from selenium.webdriver.common.by import By
 
 
-class FixedSeleniumScrapingToolSchema(BaseModel):
+class SeleniumScrapingToolSchema(BaseModel):
     """Input for SeleniumScrapingTool."""
 
-
-class SeleniumScrapingToolSchema(FixedSeleniumScrapingToolSchema):
-    """Input for SeleniumScrapingTool."""
-
-    website_url: str = Field(..., description="Mandatory website url to read the file. Must start with http:// or https://")
+    website_url: str = Field(
+        ...,
+        description="Mandatory website url to read the file. Must start with http:// or https://",
+    )
     css_element: str = Field(
         ...,
         description="Mandatory css reference for element to scrape from the website",
     )
 
-    @validator('website_url')
+    @validator("website_url")
     def validate_website_url(cls, v):
         if not v:
             raise ValueError("Website URL cannot be empty")
-        
+
         if len(v) > 2048:  # Common maximum URL length
             raise ValueError("URL is too long (max 2048 characters)")
-            
-        if not re.match(r'^https?://', v):
+
+        if not re.match(r"^https?://", v):
             raise ValueError("URL must start with http:// or https://")
-            
+
         try:
             result = urlparse(v)
             if not all([result.scheme, result.netloc]):
                 raise ValueError("Invalid URL format")
         except Exception as e:
             raise ValueError(f"Invalid URL: {str(e)}")
-            
-        if re.search(r'\s', v):
+
+        if re.search(r"\s", v):
             raise ValueError("URL cannot contain whitespace")
-            
+
         return v
 
 
@@ -81,7 +76,7 @@
             self.description = (
                 f"A tool that can be used to read {website_url}'s content."
             )
-            self.args_schema = FixedSeleniumScrapingToolSchema
+            self.args_schema = SeleniumScrapingToolSchema
 
         self._generate_description()
 
@@ -134,11 +129,11 @@
     def _create_driver(self, url, cookie, wait_time):
         if not url:
             raise ValueError("URL cannot be empty")
-            
+
         # Validate URL format
-        if not re.match(r'^https?://', url):
+        if not re.match(r"^https?://", url):
             raise ValueError("URL must start with http:// or https://")
-            
+
         options = Options()
         options.add_argument("--headless")
         driver = self.driver(options=options)
